import streamlit as st
import pandas as pd
import plotly.graph_objects as go
import os

st.set_page_config(page_title="NBA Draft vs Performance", layout="wide")
st.title("NBA Draft Position vs Current Season Performance")
st.markdown("Analyzing how draft position correlates with 2024-25 season performance")

@st.cache_data
def load_draft_data():
    """Load draft data from CSV"""
    try:
<<<<<<< HEAD
<<<<<<< Updated upstream
        headers = {'User-Agent': 'Mozilla/5.0'}
        response = requests.get(url, headers=headers)
        response.raise_for_status()
        
        tables = pd.read_html(StringIO(response.text))
        df = tables[0]
        
        if isinstance(df.columns, pd.MultiIndex):
            df.columns = df.columns.droplevel(0)
        
        pk_col = 'Pk' if 'Pk' in df.columns else df.columns[0]
        player_col = 'Player' if 'Player' in df.columns else df.columns[1]
        tm_col = 'Tm' if 'Tm' in df.columns else df.columns[2]
        
        df = df[[pk_col, player_col, tm_col]].copy()
        df.columns = ['Pk', 'Player', 'Tm']
        
        df = df[df['Pk'].notna()]
        df['Pk'] = pd.to_numeric(df['Pk'], errors='coerce')
=======
        df = pd.read_csv('nba_draft_2024.csv')
        df['Player'] = df['Player'].astype(str).str.strip()
        df['Player_Clean'] = df['Player'].str.replace(r'\s+(Jr\.|Sr\.|III|II|IV)\.?$', '', regex=True).str.strip()
        return df
    except Exception as e:
        st.error(f"Error loading draft data: {str(e)}")
        return None

@st.cache_data
def load_season_stats():
    """Load season stats from CSV"""
    try:
        df = pd.read_csv('nba_season_2024_25.csv')
>>>>>>> Stashed changes
=======
        df = pd.read_csv('NBA/nba_draft_2024.csv')
>>>>>>> 2b3fb957
        df['Player'] = df['Player'].astype(str).str.strip()
        df['Player_Clean'] = df['Player'].str.replace(r'\s+(Jr\.|Sr\.|III|II|IV)\.?$', '', regex=True).str.strip()
        return df
    except Exception as e:
        st.error(f"Error loading draft data: {str(e)}")
        return None

@st.cache_data
def load_season_stats():
    """Load season stats from CSV"""
    try:
        df = pd.read_csv('NBA/nba_season_2024_25.csv')
        df['Player'] = df['Player'].astype(str).str.strip()
        df['Player_Clean'] = df['Player'].str.replace(r'\s+(Jr\.|Sr\.|III|II|IV)\.?$', '', regex=True).str.strip()
        
        # Calculate composite score
        df['Composite Score'] = (
            df['PTS'] * 1.0 + 
            df['AST'] * 1.5 + 
            df['TRB'] * 1.2 + 
            df['STL'] * 3.0 + 
            df['BLK'] * 3.0
        ).round(2)
        
        return df
    except Exception as e:
        st.error(f"Error loading season stats: {str(e)}")
        return None

with st.spinner("Loading NBA data..."):
    draft_df = load_draft_data()
    season_df = load_season_stats()

if draft_df is not None and season_df is not None:
    merged_df = draft_df.merge(season_df, left_on='Player_Clean', right_on='Player_Clean', how='inner', suffixes=('_draft', '_stats'))
    merged_df['Player'] = merged_df['Player_draft']
    
    # Get current team from season stats
    if 'Tm_stats' in merged_df.columns:
        merged_df['Tm'] = merged_df['Tm_stats'].fillna('N/A')
    elif 'Tm' in merged_df.columns:
        merged_df['Tm'] = merged_df['Tm'].fillna('N/A')
    else:
        merged_df['Tm'] = 'N/A'
    
    if len(merged_df) > 0:
        tab1, tab2, tab3 = st.tabs(["Interactive Dashboard", "Player Comparison", "Team View"])
        
        with tab1:
            st.sidebar.header("Analysis Filtering")
            
            search_term = st.sidebar.text_input("Player Search", "", help="Type any part of a player's name")
            
            metric = st.sidebar.selectbox(
                "Select Performance Metric",
                ["Composite Score", "PTS", "AST", "TRB", "STL", "BLK", "FG%", "3P%"],
                help="Composite Score combines all stats for overall performance"
            )
            
            min_minutes = st.sidebar.slider(
                "Minimum Minutes Played",
                min_value=0,
                max_value=int(merged_df['MP'].max()),
                value=25,
                step=5
            )
            
            filtered_df = merged_df[merged_df['MP'] >= min_minutes].copy()
            
            if search_term:
                search_lower = search_term.lower().strip()
                filtered_df = filtered_df[
                    filtered_df['Player'].str.lower().str.contains(search_lower, na=False, regex=False)
                ]
                if len(filtered_df) == 0:
                    st.warning(f"No players found matching '{search_term}'. Try a different spelling or fewer characters.")
                else:
                    st.info(f"Found {len(filtered_df)} player(s) matching '{search_term}'")
            
            if len(filtered_df) >= 1:
                if len(filtered_df) > 1:
                    correlation = filtered_df[['Pk', metric]].corr().iloc[0, 1]
                else:
                    correlation = 0
                
                fig = go.Figure()
                
                fig.add_trace(go.Scatter(
                    x=filtered_df['Pk'],
                    y=filtered_df[metric],
                    mode='markers',
                    marker=dict(
                        size=filtered_df['MP'] / 15,
                        color=filtered_df[metric],
                        colorscale='Viridis',
                        showscale=True,
                        colorbar=dict(title=metric),
                        line=dict(width=1, color='white'),
                        sizemin=8
                    ),
                    text=filtered_df['Player'],
                    hovertemplate='<b>%{text}</b><br>Draft: %{x}<br>' + metric + ': %{y:.1f}<extra></extra>'
                ))
                
                fig.update_layout(
                    title=f"Draft Position vs {metric} (Correlation: {correlation:.2f})",
                    xaxis_title="Draft Position (1 = Best)",
                    yaxis_title=metric,
                    hovermode='closest',
                    height=600,
                    template="plotly_white"
                )
                
                st.plotly_chart(fig, use_container_width=True)
                
                st.header("📊 Key Insights")
                
                col1, col2, col3 = st.columns(3)
                
                with col1:
                    st.metric("Correlation Coefficient", f"{correlation:.2f}")
                    if abs(correlation) > 0.5:
                        st.caption("Strong relationship")
                    elif abs(correlation) > 0.3:
                        st.caption("Moderate relationship")
                    else:
                        st.caption("Weak relationship")
                
                with col2:
                    st.metric("Players Analyzed", len(filtered_df))
                
                with col3:
                    st.metric("Avg Minutes", f"{filtered_df['MP'].mean():.0f}")
                
                st.subheader("Notable Performers")
                
                col1, col2 = st.columns(2)
                
                with col1:
                    st.write("**Top 5 Picks Performance**")
                    top_picks = filtered_df[filtered_df['Pk'] <= 5][['Player', 'Pk', metric, 'MP']].sort_values('Pk')
                    if len(top_picks) > 0:
                        st.dataframe(top_picks, hide_index=True)
                    else:
                        st.info("Not enough top picks with sufficient minutes")
                
                with col2:
                    st.write("**Best Late Draft Finds (Picks 20+)**")
                    late_picks = filtered_df[filtered_df['Pk'] >= 20].nlargest(5, metric)[['Player', 'Pk', metric, 'MP']]
                    if len(late_picks) > 0:
                        st.dataframe(late_picks, hide_index=True)
                    else:
                        st.info("Not enough late picks with sufficient minutes")
                
                with st.expander("View Full Dataset"):
                    display_cols = ['Pk', 'Player', 'Tm', 'Composite Score', 'PTS', 'AST', 'TRB', 'STL', 'BLK', 'FG%', '3P%', 'MP']
                    display_df = filtered_df[display_cols].sort_values('Pk').copy()
                    display_df.rename(columns={'Tm': 'Current Team'}, inplace=True)
                    st.dataframe(display_df, hide_index=True)
                    
                if metric == "Composite Score":
                    with st.expander("ℹ️ How is Composite Score calculated?"):
                        st.markdown("""
                        **Composite Score** combines multiple stats into one overall performance metric:
                        - Points × 1.0
                        - Assists × 1.5 (weighted higher for playmaking)
                        - Rebounds × 1.2 (weighted for two-way impact)
                        - Steals × 3.0 (weighted heavily for defensive impact)
                        - Blocks × 3.0 (weighted heavily for rim protection)
                        
                        Higher scores indicate better all-around performance.
                        """)
            else:
                st.warning("Not enough players meet the minimum minutes threshold. Try lowering it.")
        
        with tab2:
            st.subheader("⚖️ Compare Two Players")
            
            col1, col2 = st.columns(2)
            
            player_list = sorted(merged_df['Player'].unique().tolist())
            
            with col1:
                player1 = st.selectbox("Select Player 1", player_list, key="player1")
            
            with col2:
                player2 = st.selectbox("Select Player 2", player_list, key="player2", index=min(1, len(player_list)-1))
            
            if player1 and player2:
                p1_data = merged_df[merged_df['Player'] == player1].iloc[0]
                p2_data = merged_df[merged_df['Player'] == player2].iloc[0]
                
                st.markdown("---")
                
                col1, col2 = st.columns(2)
                
                with col1:
                    st.markdown(f"### {player1}")
                    st.metric("Draft Position", f"#{int(p1_data['Pk'])}")
                    st.metric("Current Team", p1_data['Tm'])
                    st.metric("Minutes Played", f"{p1_data['MP']:.1f}")
                
                with col2:
                    st.markdown(f"### {player2}")
                    st.metric("Draft Position", f"#{int(p2_data['Pk'])}")
                    st.metric("Current Team", p2_data['Tm'])
                    st.metric("Minutes Played", f"{p2_data['MP']:.1f}")
                
                st.markdown("---")
                st.markdown("#### Statistical Comparison")
                
                stats_to_compare = ['Composite Score', 'PTS', 'AST', 'TRB', 'STL', 'BLK', 'FG%', '3P%']
                
                comparison_data = []
                for stat in stats_to_compare:
                    if stat in p1_data and stat in p2_data:
                        comparison_data.append({
                            'Stat': stat,
                            player1: round(p1_data[stat], 2) if pd.notna(p1_data[stat]) else 0,
                            player2: round(p2_data[stat], 2) if pd.notna(p2_data[stat]) else 0
                        })
                
                comparison_df = pd.DataFrame(comparison_data)
                st.dataframe(comparison_df, hide_index=True, use_container_width=True)
                
                fig = go.Figure()
                
                fig.add_trace(go.Bar(
                    name=player1,
                    x=[row['Stat'] for row in comparison_data],
                    y=[row[player1] for row in comparison_data],
                    marker_color='#636EFA'
                ))
                
                fig.add_trace(go.Bar(
                    name=player2,
                    x=[row['Stat'] for row in comparison_data],
                    y=[row[player2] for row in comparison_data],
                    marker_color='#EF553B'
                ))
                
                fig.update_layout(
                    title=f"{player1} vs {player2}",
                    barmode='group',
                    xaxis_title="Statistic",
                    yaxis_title="Value",
                    height=500,
                    template="plotly_white"
                )
                
                st.plotly_chart(fig, use_container_width=True)
        
        with tab3:
            st.subheader("🏀 Team View")
            
            teams = sorted([t for t in merged_df['Tm'].unique() if t and t != 'N/A'])
            selected_team = st.selectbox("Select a Team", teams)
            
            if selected_team:
                team_df = merged_df[merged_df['Tm'] == selected_team].sort_values('Pk')
                
                st.markdown(f"### {selected_team} - 2024 Draft Class")
                st.metric("Total Players Drafted", len(team_df))
                
                if len(team_df) > 0:
                    col1, col2, col3, col4 = st.columns(4)
                    
                    with col1:
                        st.metric("Avg Draft Position", f"{team_df['Pk'].mean():.1f}")
                    with col2:
                        st.metric("Total Minutes", f"{team_df['MP'].sum():.0f}")
                    with col3:
                        st.metric("Avg Composite Score", f"{team_df['Composite Score'].mean():.1f}")
                    with col4:
                        st.metric("Avg Points", f"{team_df['PTS'].mean():.1f}")
                    
                    st.markdown("---")
                    st.markdown("#### Players")
                    
                    display_cols = ['Pk', 'Player', 'Composite Score', 'PTS', 'AST', 'TRB', 'STL', 'BLK', 'MP']
                    st.dataframe(team_df[display_cols], hide_index=True, use_container_width=True)
                    
                    fig = go.Figure()
                    
                    fig.add_trace(go.Scatter(
                        x=team_df['Pk'],
                        y=team_df['Composite Score'],
                        mode='markers+text',
                        marker=dict(
                            size=20,
                            color=team_df['MP'],
                            colorscale='Viridis',
                            showscale=True,
                            colorbar=dict(title="Minutes"),
                            line=dict(width=1, color='white')
                        ),
                        text=team_df['Player'],
                        textposition="top center",
                        hovertemplate='<b>%{text}</b><br>Draft: %{x}<br>Composite: %{y:.1f}<extra></extra>'
                    ))
                    
                    fig.update_layout(
                        title=f"{selected_team} Draft Picks - Performance vs Position",
                        xaxis_title="Draft Position",
                        yaxis_title="Composite Score",
                        height=500,
                        template="plotly_white"
                    )
                    
                    st.plotly_chart(fig, use_container_width=True)
                else:
                    st.info("No players found for this team")
    else:
        st.error("No matching data found between draft and season stats")
else:
    st.error("Unable to load data. Please make sure CSV files are in the correct location.")<|MERGE_RESOLUTION|>--- conflicted
+++ resolved
@@ -11,45 +11,7 @@
 def load_draft_data():
     """Load draft data from CSV"""
     try:
-<<<<<<< HEAD
-<<<<<<< Updated upstream
-        headers = {'User-Agent': 'Mozilla/5.0'}
-        response = requests.get(url, headers=headers)
-        response.raise_for_status()
-        
-        tables = pd.read_html(StringIO(response.text))
-        df = tables[0]
-        
-        if isinstance(df.columns, pd.MultiIndex):
-            df.columns = df.columns.droplevel(0)
-        
-        pk_col = 'Pk' if 'Pk' in df.columns else df.columns[0]
-        player_col = 'Player' if 'Player' in df.columns else df.columns[1]
-        tm_col = 'Tm' if 'Tm' in df.columns else df.columns[2]
-        
-        df = df[[pk_col, player_col, tm_col]].copy()
-        df.columns = ['Pk', 'Player', 'Tm']
-        
-        df = df[df['Pk'].notna()]
-        df['Pk'] = pd.to_numeric(df['Pk'], errors='coerce')
-=======
-        df = pd.read_csv('nba_draft_2024.csv')
-        df['Player'] = df['Player'].astype(str).str.strip()
-        df['Player_Clean'] = df['Player'].str.replace(r'\s+(Jr\.|Sr\.|III|II|IV)\.?$', '', regex=True).str.strip()
-        return df
-    except Exception as e:
-        st.error(f"Error loading draft data: {str(e)}")
-        return None
-
-@st.cache_data
-def load_season_stats():
-    """Load season stats from CSV"""
-    try:
-        df = pd.read_csv('nba_season_2024_25.csv')
->>>>>>> Stashed changes
-=======
         df = pd.read_csv('NBA/nba_draft_2024.csv')
->>>>>>> 2b3fb957
         df['Player'] = df['Player'].astype(str).str.strip()
         df['Player_Clean'] = df['Player'].str.replace(r'\s+(Jr\.|Sr\.|III|II|IV)\.?$', '', regex=True).str.strip()
         return df
